--- conflicted
+++ resolved
@@ -1,4 +1,4 @@
-import React, { useEffect, useState } from 'react';
+import React, { useEffect } from 'react';
 import { useLocation } from 'wouter';
 import { SignupWizard as SignupWizardComponent } from '@/components/signup/SignupWizard';
 import { Button } from '@/components/ui/button';
@@ -17,31 +17,11 @@
   const { currentStage, setStage, email } = useSignupWizard();
   const [inputEmail, setInputEmail] = React.useState('');
   const [isLoading, setIsLoading] = React.useState(false);
-  const [redirecting, setRedirecting] = useState(false);
+  const [redirecting, setRedirecting] = React.useState(false);
 
   // Map stage to step number
   const stageOrder: SignupStage[] = ['agreement', 'payment', 'profile'];
   const currentStep = stageOrder.indexOf(currentStage) + 1;
-
-  // Enforce tab and step on back navigation
-  const enforceLocation = () => {
-    const highest = Number(localStorage.getItem('signup_highest_step') || String(currentStep));
-    const url = new URL(window.location.href);
-    const tab = url.searchParams.get('tab');
-    const stepParam = Number(url.searchParams.get('step') || '1');
-    if (tab !== 'signup' || stepParam < highest) {
-      setRedirecting(true);
-      setLocation(`/auth?tab=signup&step=${highest}`, { replace: true });
-    }
-  };
-
-  useEffect(() => enforceLocation(), [currentStep]);
-
-  useEffect(() => {
-    const handlePop = () => enforceLocation();
-    window.addEventListener('popstate', handlePop);
-    return () => window.removeEventListener('popstate', handlePop);
-  }, []);
 
   // Update highest step reached in localStorage
   useEffect(() => {
@@ -97,16 +77,10 @@
     
     // If trying to go back in steps, force forward
     if (stepParam && Number(stepParam) < highestStep) {
-<<<<<<< HEAD
       url.searchParams.set('step', String(highestStep));
       window.history.replaceState(null, '', url.toString());
-=======
-      setRedirecting(true);
->>>>>>> 5c060d49
       setStage(stageOrder[highestStep - 1]);
-      setLocation(`/auth?tab=signup&step=${highestStep}`, { replace: true });
-    }
-<<<<<<< HEAD
+    }
 
     // If on wrong step, redirect
     if (stepParam && Number(stepParam) !== currentStep) {
@@ -119,9 +93,6 @@
       window.removeEventListener('popstate', handlePopState);
     };
   }, [currentStage, setStage, currentStep]);
-=======
-  }, [currentStage, setStage, setLocation]);
->>>>>>> 5c060d49
 
   const handleStartSignup = async () => {
     if (!inputEmail || !inputEmail.includes('@')) {
@@ -148,11 +119,20 @@
     setStage('ready');
     localStorage.setItem('token', jwt);
     setTimeout(() => {
-      setLocation('/opportunities', { replace: true });
+      setLocation('/opportunities');
     }, 1500);
   };
 
-<<<<<<< HEAD
+  if (redirecting) {
+    return (
+      <div className="bg-white shadow-md rounded-lg p-8 mb-8 text-center">
+        <h1 className="text-2xl font-bold mb-4">Redirecting...</h1>
+        <p className="mb-6">Please wait while we redirect you to the correct step.</p>
+        <Loader2 className="h-8 w-8 animate-spin mx-auto" />
+      </div>
+    );
+  }
+
   // If no email, show email input
   if (!email) {
     return (
@@ -160,25 +140,6 @@
         <h1 className="text-2xl font-bold mb-6">Start Your QuoteBid Journey</h1>
         <div className="space-y-4">
           <div>
-=======
-  if (redirecting) {
-    return (
-      <div className="flex items-center justify-center min-h-screen">
-        <Loader2 className="h-8 w-8 animate-spin" />
-      </div>
-    );
-  }
-
-  // Show email entry form only if no email and at agreement step
-  if (currentStage === 'agreement' && !email) {
-      return (
-        <div className="bg-white shadow-md rounded-lg p-8 mb-8">
-          <h1 className="text-2xl font-bold mb-6 text-center">Welcome to QuoteBid</h1>
-          <p className="mb-6 text-center">
-            Enter your email address to start the streamlined signup process.
-          </p>
-          <div className="mb-6">
->>>>>>> 5c060d49
             <label htmlFor="email" className="block text-sm font-medium text-gray-700 mb-1">
               Email Address
             </label>

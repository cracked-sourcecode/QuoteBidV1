--- conflicted
+++ resolved
@@ -536,12 +536,7 @@
   const [loading, setLoading] = useState(false);
 
   // Format validation helpers
-<<<<<<< HEAD
   const usernameRegex = /^[a-z0-9]{4,30}$/;
-=======
-  // Only allow lowercase letters and numbers for usernames
-  const usernameRegex = /^[a-z0-9]+$/;
->>>>>>> 31729994
   const strongPwd = /^(?=.*\d)(?=.*[!@#$%^&*])[\S]{8,}$/;
 
   // Format validation

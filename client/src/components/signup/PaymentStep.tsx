--- conflicted
+++ resolved
@@ -15,7 +15,6 @@
 import { useSignupWizard } from '@/contexts/SignupWizardContext';
 import { useSignupGuard } from '@/hooks/useSignupGuard';
 import { apiRequest } from '@/lib/queryClient';
-import { useSignupGuard } from '@/hooks/useSignupGuard';
 import { useLocation } from 'wouter';
 
 // Get Stripe public key from environment variables
@@ -162,11 +161,7 @@
 }
 
 export function PaymentStep({ onComplete }: PaymentStepProps) {
-<<<<<<< HEAD
-  useSignupGuard('payment');
-=======
   useSignupGuard('SUBSCRIPTION');
->>>>>>> 5c060d49
   return (
     <Elements stripe={stripePromise}>
       <CheckoutForm onComplete={onComplete} />

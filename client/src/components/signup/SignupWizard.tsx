import React, { useEffect, useState } from 'react';
import { SignupProgress } from './SignupProgress';
import { Logo } from '../common/Logo';
import { useSignupWizard } from '@/contexts/SignupWizardContext';
import { useLocation } from 'wouter';
<<<<<<< HEAD
=======
import { Loader2 } from 'lucide-react';
>>>>>>> 5c060d49

interface SignupWizardProps {
  children: React.ReactNode;
}

const STAGE_LABELS = [
  { id: 'agreement', label: 'Agreement' },
  { id: 'payment', label: 'Subscribe' },
  { id: 'profile', label: 'Profile' },
];

export function SignupWizard({ children }: SignupWizardProps) {
  const { currentStage } = useSignupWizard();
<<<<<<< HEAD
  const [, setLocation] = useLocation();
  const currentIndex = STAGE_LABELS.findIndex(s => s.id === currentStage);
  const currentStep = currentIndex + 1;
=======
  const [, navigate] = useLocation();
  const [redirecting, setRedirecting] = useState(false);
  const stageOrder = ['agreement', 'payment', 'profile'];
  const currentIndex = STAGE_LABELS.findIndex(s => s.id === currentStage);
  const currentStep = stageOrder.indexOf(currentStage) + 1;
>>>>>>> 5c060d49
  const stepText = currentIndex >= 0
    ? `Step ${currentStep} of 3: ${STAGE_LABELS[currentIndex].label}`
    : '';

<<<<<<< HEAD
  // Handle navigation
  useEffect(() => {
    // Get current step from URL
    const urlParams = new URLSearchParams(window.location.search);
    const urlStep = parseInt(urlParams.get('step') || '1');
    
    // Get highest step from localStorage
    const highestStep = parseInt(localStorage.getItem('signup_highest_step') || '1');

    // If trying to go back, force forward
    if (urlStep < highestStep) {
      setLocation(`/auth?tab=signup&step=${highestStep}`, { replace: true });
      return;
    }

    // If on wrong step, redirect
    if (urlStep !== currentStep) {
      setLocation(`/auth?tab=signup&step=${currentStep}`, { replace: true });
    }
  }, [currentStep, setLocation]);
=======
  const enforceLocation = () => {
    const highest = Number(localStorage.getItem('signup_highest_step') || String(currentStep));
    const url = new URL(window.location.href);
    const tab = url.searchParams.get('tab');
    const stepParam = Number(url.searchParams.get('step') || '1');
    if (tab !== 'signup' || stepParam < highest) {
      setRedirecting(true);
      navigate(`/auth?tab=signup&step=${highest}`, { replace: true });
    }
  };

  useEffect(() => {
    enforceLocation();
  }, [currentStep]);

  useEffect(() => {
    const handlePopState = () => enforceLocation();
    window.addEventListener('popstate', handlePopState);
    return () => window.removeEventListener('popstate', handlePopState);
  }, []);
>>>>>>> 5c060d49

  if (redirecting) {
    return (
      <div className="flex items-center justify-center min-h-screen">
        <Loader2 className="h-8 w-8 animate-spin" />
      </div>
    );
  }

  return (
    <div className="flex flex-col min-h-screen bg-gray-50">
      {/* Clean Wizard Header */}
      <header className="w-full bg-white shadow-none border-none sticky top-0 z-30">
        <div className="flex flex-col items-center max-w-7xl mx-auto px-8 pt-8 pb-4">
          <span className="text-2xl font-bold text-[#004684] mb-1">QuoteBid Signup</span>
          <span className="text-sm text-gray-500 mb-4">{stepText}</span>
          {/* Interactive Progress Bar */}
          <div className="w-full flex justify-center items-center mt-6">
            <SignupProgress />
          </div>
        </div>
      </header>
      {/* Main content */}
      <main className="flex-1">
        <div className="container mx-auto px-4 py-8 max-w-5xl">
          {/* Content only, no lower header */}
          {children}
        </div>
      </main>
      {/* Footer */}
      <footer className="bg-white py-6 shadow-inner">
        <div className="container mx-auto px-4">
          <div className="flex flex-col items-center text-sm text-gray-500">
            <div className="mb-2">
              Need help? <a href="mailto:support@quotebid.com" className="text-blue-600 hover:underline">Contact support</a>
            </div>
            <div>
              &copy; {new Date().getFullYear()} QuoteBid. All rights reserved.
            </div>
            <div className="mt-2 flex gap-4">
              <a href="/terms" className="hover:text-gray-700">Terms of Service</a>
              <a href="/privacy" className="hover:text-gray-700">Privacy Policy</a>
            </div>
          </div>
        </div>
      </footer>
    </div>
  );
}<|MERGE_RESOLUTION|>--- conflicted
+++ resolved
@@ -3,10 +3,7 @@
 import { Logo } from '../common/Logo';
 import { useSignupWizard } from '@/contexts/SignupWizardContext';
 import { useLocation } from 'wouter';
-<<<<<<< HEAD
-=======
 import { Loader2 } from 'lucide-react';
->>>>>>> 5c060d49
 
 interface SignupWizardProps {
   children: React.ReactNode;
@@ -20,43 +17,15 @@
 
 export function SignupWizard({ children }: SignupWizardProps) {
   const { currentStage } = useSignupWizard();
-<<<<<<< HEAD
-  const [, setLocation] = useLocation();
-  const currentIndex = STAGE_LABELS.findIndex(s => s.id === currentStage);
-  const currentStep = currentIndex + 1;
-=======
   const [, navigate] = useLocation();
   const [redirecting, setRedirecting] = useState(false);
   const stageOrder = ['agreement', 'payment', 'profile'];
   const currentIndex = STAGE_LABELS.findIndex(s => s.id === currentStage);
   const currentStep = stageOrder.indexOf(currentStage) + 1;
->>>>>>> 5c060d49
   const stepText = currentIndex >= 0
     ? `Step ${currentStep} of 3: ${STAGE_LABELS[currentIndex].label}`
     : '';
 
-<<<<<<< HEAD
-  // Handle navigation
-  useEffect(() => {
-    // Get current step from URL
-    const urlParams = new URLSearchParams(window.location.search);
-    const urlStep = parseInt(urlParams.get('step') || '1');
-    
-    // Get highest step from localStorage
-    const highestStep = parseInt(localStorage.getItem('signup_highest_step') || '1');
-
-    // If trying to go back, force forward
-    if (urlStep < highestStep) {
-      setLocation(`/auth?tab=signup&step=${highestStep}`, { replace: true });
-      return;
-    }
-
-    // If on wrong step, redirect
-    if (urlStep !== currentStep) {
-      setLocation(`/auth?tab=signup&step=${currentStep}`, { replace: true });
-    }
-  }, [currentStep, setLocation]);
-=======
   const enforceLocation = () => {
     const highest = Number(localStorage.getItem('signup_highest_step') || String(currentStep));
     const url = new URL(window.location.href);
@@ -77,7 +46,6 @@
     window.addEventListener('popstate', handlePopState);
     return () => window.removeEventListener('popstate', handlePopState);
   }, []);
->>>>>>> 5c060d49
 
   if (redirecting) {
     return (

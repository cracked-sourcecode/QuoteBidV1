--- conflicted
+++ resolved
@@ -22,7 +22,6 @@
     // Check server-side progress
     get('/api/auth/progress')
       .then(({ data }) => {
-<<<<<<< HEAD
         // Map stage to step number
         const stageToStep = (stage: string) => {
           switch (stage) {
@@ -32,56 +31,23 @@
             case 'PROFILE': return 3;
             case 'COMPLETED': return 'dashboard';
             default: return 1;
-=======
-        if (data.stage !== requiredStage) {
-          // Map stage to step number
-          const enumToStep = (stage: string) => {
-            switch (stage) {
-              case 'REGISTERED': return 1;
-              case 'AGREEMENT': return 2;
-              case 'SUBSCRIPTION':
-              case 'PROFILE': return 3;
-              case 'COMPLETED': return 'dashboard';
-              default: return 1;
-            }
-          };
-          const step = enumToStep(data.stage);
-          if (typeof step === 'number') {
-            localStorage.setItem('signup_highest_step', String(step));
-          }
-          if (data.stage === 'COMPLETED') {
-            setLocation('/dashboard', { replace: true });
-          } else {
-            setLocation(`/auth?tab=signup&step=${step}`, { replace: true });
->>>>>>> 5c060d49
           }
         };
-
-        const serverStep = stageToStep(data.stage);
-        
-        // If server step is ahead, update local storage
-        if (typeof serverStep === 'number' && serverStep > highestStep) {
-          localStorage.setItem('signup_highest_step', String(serverStep));
+        const step = stageToStep(data.stage);
+        if (typeof step === 'number' && step > highestStep) {
+          localStorage.setItem('signup_highest_step', String(step));
         }
-
-        // If completed, go to dashboard
         if (data.stage === 'COMPLETED') {
           setLocation('/dashboard', { replace: true });
           return;
         }
-
-        // If on wrong step, redirect
         if (data.stage !== requiredStage) {
-          setLocation(`/auth?tab=signup&step=${stageToStep(data.stage)}`, { replace: true });
+          setLocation(`/auth?tab=signup&step=${step}`, { replace: true });
         }
       })
       .catch((err) => {
         // If not authenticated, redirect to register
-<<<<<<< HEAD
-        if (err.message?.includes('401')) {
-=======
         if (err.message && err.message.includes('401')) {
->>>>>>> 5c060d49
           setLocation('/auth?tab=register', { replace: true });
         }
       });

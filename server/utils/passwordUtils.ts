--- conflicted
+++ resolved
@@ -16,16 +16,6 @@
 /**
  * Compare a plain password against a stored scrypt hash.
  */
-<<<<<<< HEAD
-export async function comparePasswords(plainPassword: string, hashedPassword: string): Promise<boolean> {
-  const parts = hashedPassword.split('.');
-  if (parts.length !== 2) return false;
-  const [hashed, salt] = parts;
-  if (!hashed || !salt) return false;
-  const hashedBuf = Buffer.from(hashed, 'hex');
-  const suppliedBuf = (await scryptAsync(plainPassword, salt, 64)) as Buffer;
-  if (hashedBuf.length !== suppliedBuf.length) return false;
-=======
 export async function comparePasswords(
   plainPassword: string,
   hashedPassword: string,
@@ -39,6 +29,5 @@
   if (hashedBuf.length !== suppliedBuf.length) {
     return false;
   }
->>>>>>> 4af83ed2
   return timingSafeEqual(hashedBuf, suppliedBuf);
 }
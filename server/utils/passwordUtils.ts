--- conflicted
+++ resolved
@@ -16,12 +16,6 @@
 /**
  * Compare a plain password against a stored scrypt hash.
  */
-<<<<<<< HEAD
-export async function comparePasswords(plainPassword: string, hashedPassword: string): Promise<boolean> {
-  const [hashed, salt] = hashedPassword.split('.');
-  const hashedBuf = Buffer.from(hashed, 'hex');
-  const suppliedBuf = (await scryptAsync(plainPassword, salt, 64)) as Buffer;
-=======
 export async function comparePasswords(
   plainPassword: string,
   hashedPassword: string,
@@ -35,6 +29,5 @@
   if (hashedBuf.length !== suppliedBuf.length) {
     return false;
   }
->>>>>>> d720b7f9
   return timingSafeEqual(hashedBuf, suppliedBuf);
 }